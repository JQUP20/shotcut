/*
 * Copyright (c) 2011 Meltytech, LLC
 * Author: Dan Dennedy <dan@dennedy.org>
 *
 * GL shader based on BSD licensed code from Peter Bengtsson:
 * http://www.fourcc.org/source/YUV420P-OpenGL-GLSLang.c
 *
 * This program is free software: you can redistribute it and/or modify
 * it under the terms of the GNU General Public License as published by
 * the Free Software Foundation, either version 3 of the License, or
 * (at your option) any later version.
 *
 * This program is distributed in the hope that it will be useful,
 * but WITHOUT ANY WARRANTY; without even the implied warranty of
 * MERCHANTABILITY or FITNESS FOR A PARTICULAR PURPOSE.  See the
 * GNU General Public License for more details.
 *
 * You should have received a copy of the GNU General Public License
 * along with this program.  If not, see <http://www.gnu.org/licenses/>.
 */

#include <QtGui>
#if defined(Q_WS_WIN)
#include "GLee/GLee.h"
#endif
#include <Mlt.h>
#include "glwidget.h"
<<<<<<< HEAD
#include <QDebug>

#define check_error() { int err = glGetError(); if (err != GL_NO_ERROR) { fprintf(stderr, "GL error 0x%x at %s:%d\n", err, __FILE__, __LINE__); exit(1); } }
=======
#if defined(Q_WS_X11)
#include <GL/glu.h>
#elif defined(Q_WS_MAC)
#include <glu.h>
#endif
#if defined(Q_WS_WIN) && !defined(glActiveTexture)
#define glActiveTexture GLeeFuncPtr_glActiveTexture
#endif
>>>>>>> 3a82e20f

using namespace Mlt;

GLWidget::GLWidget(QWidget *parent)
    : QGLWidget(parent)
    , Controller()
    , showFrameSemaphore(3)
    , m_image_width(0)
    , m_image_height(0)
    , m_display_ratio(4.0/3.0)
    , m_glslManager(0)
    , m_fbo(0)
    , m_isInitialized(false)
{
    m_texture[0] = m_texture[1] = m_texture[2] = 0;
    setAttribute(Qt::WA_PaintOnScreen);
    setAttribute(Qt::WA_OpaquePaintEvent);
    setMouseTracking(true);
    m_glslManager = new Filter(profile(), "glsl.manager");
    if (m_glslManager && !m_glslManager->is_valid()) {
        delete m_glslManager;
        m_glslManager = 0;
    }
    if (m_glslManager) {
        m_renderContext = new QGLWidget(this, this);
        m_renderContext->resize(0, 0);
    }

    mlt_log_set_level(MLT_LOG_VERBOSE);
}

GLWidget::~GLWidget()
{
    makeCurrent();
    if (m_texture[0] && !m_glslManager)
        glDeleteTextures(3, m_texture);
    delete m_fbo;
    delete m_glslManager;
}

QSize GLWidget::minimumSizeHint() const
{
    return QSize(40, 30);
}

QSize GLWidget::sizeHint() const
{
    return QSize(400, 300);
}

void GLWidget::initializeGL()
{
    qDebug() << __FUNCTION__;
    QPalette palette;
    initializeGLFunctions();
    qglClearColor(palette.color(QPalette::Window));
    glShadeModel(GL_FLAT);
    glEnable(GL_TEXTURE_2D);
    glDisable(GL_DEPTH_TEST);
    glDisable(GL_CULL_FACE);
    glDisable(GL_LIGHTING);
    glDisable(GL_DITHER);
    glDisable(GL_BLEND);
    glPixelStorei(GL_UNPACK_ALIGNMENT, 1);
<<<<<<< HEAD
    if (!m_glslManager) {
        m_shader.addShaderFromSourceCode(QGLShader::Fragment,
=======
    m_shader.addShaderFromSourceCode(QGLShader::Fragment,
>>>>>>> 3a82e20f
        "uniform sampler2D Ytex, Utex, Vtex;"
        "void main(void) {"
        "  float r, g, b;"
        "  vec4 txl, ux, vx;"
        "  float nx = gl_TexCoord[0].x;"
        "  float ny = gl_TexCoord[0].y;"
        "  float y = texture2D(Ytex, vec2(nx, ny)).r;"
        "  float u = texture2D(Utex, vec2(nx, ny)).r;"
        "  float v = texture2D(Vtex, vec2(nx, ny)).r;"

        "  y = 1.1643 * (y - 0.0625);"
        "  u = u - 0.5;"
        "  v = v - 0.5;"

        "  r = y + 1.5958  * v;"
        "  g = y - 0.39173 * u - 0.81290 * v;"
        "  b = y + 2.017   * u;"

        "  gl_FragColor = vec4(r, g, b, 1.0);"
        "}");
        m_shader.bind();
    }
    m_condition.wakeAll();
    m_isInitialized = true;
}

void GLWidget::resizeGL(int width, int height)
{
    qDebug() << __FUNCTION__;
    double this_aspect = (double) width / height;

    // Special case optimisation to negate odd effect of sample aspect ratio
    // not corresponding exactly with image resolution.
    if ((int) (this_aspect * 1000) == (int) (m_display_ratio * 1000))
    {
        w = width;
        h = height;
    }
    // Use OpenGL to normalise sample aspect ratio
    else if (height * m_display_ratio > width)
    {
        w = width;
        h = width / m_display_ratio;
    }
    else
    {
        w = height * m_display_ratio;
        h = height;
    }
    x = (width - w) / 2;
    y = (height - h) / 2;

    if (isValid()) {
        glViewport(0, 0, width, height);
        glMatrixMode(GL_PROJECTION);
        glLoadIdentity();
        glOrtho(0, width, height, 0, -1.0, 1.0);
        glMatrixMode(GL_MODELVIEW);
        glClear(GL_COLOR_BUFFER_BIT);
    }
}

void GLWidget::resizeEvent(QResizeEvent* event)
{
    resizeGL(event->size().width(), event->size().height());
}

void GLWidget::paintGL()
{
    glClear(GL_COLOR_BUFFER_BIT | GL_DEPTH_BUFFER_BIT);
<<<<<<< HEAD
    if (m_texture[0]) {
        if (m_glslManager && m_fbo) {
            glBindTexture(GL_TEXTURE_2D, m_fbo->texture());
            check_error();
        }
=======
    if (m_texture[0])
    {
        glEnable(GL_TEXTURE_2D);
>>>>>>> 3a82e20f
        glBegin(GL_QUADS);
            glTexCoord2i(0, 0);
            glVertex2i  (x, y);
            glTexCoord2i(1, 0);
            glVertex2i  (x + w, y);
            glTexCoord2i(1, 1);
            glVertex2i  (x + w, y + h);
            glTexCoord2i(0, 1);
            glVertex2i  (x, y + h);
        glEnd();
<<<<<<< HEAD
=======
        glDisable(GL_TEXTURE_2D);
>>>>>>> 3a82e20f
    }
}

void GLWidget::mousePressEvent(QMouseEvent* event)
{
    if (event->button() == Qt::LeftButton)
        m_dragStart = event->pos();
    emit dragStarted();
}

void GLWidget::mouseMoveEvent(QMouseEvent* event)
{
    if (event->modifiers() == Qt::ShiftModifier && m_producer) {
        emit seekTo(m_producer->get_length() * event->x() / width());
        return;
    }
    if (!(event->buttons() & Qt::LeftButton))
        return;
    if ((event->pos() - m_dragStart).manhattanLength() < QApplication::startDragDistance())
        return;
    QDrag *drag = new QDrag(this);
    QMimeData *mimeData = new QMimeData;
    mimeData->setData("application/mlt+xml", "");
    drag->setMimeData(mimeData);
    drag->exec(Qt::LinkAction);
}

void GLWidget::startGlsl()
{
    qDebug() << __FUNCTION__ << "valid?" << m_renderContext->isValid();
    if (!m_isInitialized) {
        m_mutex.lock();
        m_condition.wait(&m_mutex);
        m_mutex.unlock();
    }
    if (m_glslManager && m_renderContext && m_renderContext->isValid()) {
        m_renderContext->makeCurrent();
        m_glslManager->fire_event("init glsl");
    }
}

static void onThreadStarted(mlt_properties owner, GLWidget* self)
{
    self->startGlsl();
}

void GLWidget::showFrame(Mlt::QFrame frame)
{
    if (frame.frame()->get_int("rendered")) {
        m_image_width = 0;
        m_image_height = 0;
        mlt_image_format format = mlt_image_yuv420p;
        makeCurrent();
<<<<<<< HEAD
        if (m_glslManager) {
            format = mlt_image_glsl_texture;
            const GLuint* textureId = (GLuint*) frame.frame()->get_image(format, m_image_width, m_image_height);
            m_texture[0] = *textureId;

            if (!m_fbo || m_fbo->width() != m_image_width || m_fbo->height() != m_image_height) {
                delete m_fbo;
                m_fbo = new QGLFramebufferObject(m_image_width, m_image_height, GL_TEXTURE_2D);
            }
            glPushAttrib(GL_VIEWPORT_BIT);
            glMatrixMode(GL_PROJECTION);
            glPushMatrix();

            glBindFramebuffer( GL_FRAMEBUFFER, m_fbo->handle());
            check_error();

            glViewport( 0, 0, m_image_width, m_image_height );
            glMatrixMode( GL_PROJECTION );
            glLoadIdentity();
            glOrtho(0.0, m_image_width, 0.0, m_image_height, -1.0, 1.0);
            glMatrixMode( GL_MODELVIEW );
            glLoadIdentity();

            glActiveTexture( GL_TEXTURE0 );
            check_error();
            glBindTexture( GL_TEXTURE_2D, m_texture[0]);
            check_error();

            glBegin( GL_QUADS );
                glTexCoord2i( 0, 0 ); glVertex2i( 0, 0 );
                glTexCoord2i( 0, 1 ); glVertex2i( 0, m_image_height );
                glTexCoord2i( 1, 1 ); glVertex2i( m_image_width, m_image_height );
                glTexCoord2i( 1, 0 ); glVertex2i( m_image_width, 0 );
            glEnd();
            check_error();
=======
        if (m_texture[0])
            glDeleteTextures(3, m_texture);
        glPixelStorei  (GL_UNPACK_ROW_LENGTH, m_image_width);
        glGenTextures  (3, m_texture);

        glActiveTexture(GL_TEXTURE0);
        glBindTexture  (GL_TEXTURE_2D, m_texture[0]);
        m_shader.setUniformValue(m_shader.uniformLocation("Ytex"), 0);
        glTexParameteri(GL_TEXTURE_2D, GL_TEXTURE_MIN_FILTER, GL_LINEAR);
        glTexParameterf(GL_TEXTURE_2D, GL_TEXTURE_MAG_FILTER, GL_LINEAR);
        glTexImage2D   (GL_TEXTURE_2D, 0, GL_LUMINANCE, m_image_width, m_image_height, 0,
                        GL_LUMINANCE, GL_UNSIGNED_BYTE, image);

        glActiveTexture(GL_TEXTURE1);
        glBindTexture  (GL_TEXTURE_2D, m_texture[1]);
        m_shader.setUniformValue(m_shader.uniformLocation("Utex"), 1);
        glTexParameteri(GL_TEXTURE_2D, GL_TEXTURE_MIN_FILTER, GL_LINEAR);
        glTexParameterf(GL_TEXTURE_2D, GL_TEXTURE_MAG_FILTER, GL_LINEAR);
        glTexImage2D   (GL_TEXTURE_2D, 0, GL_LUMINANCE, m_image_width/2, m_image_height/4, 0,
                        GL_LUMINANCE, GL_UNSIGNED_BYTE, image + m_image_width * m_image_height);

        glActiveTexture(GL_TEXTURE2);
        glBindTexture  (GL_TEXTURE_2D, m_texture[2]);
        m_shader.setUniformValue(m_shader.uniformLocation("Vtex"), 2);
        glTexParameteri(GL_TEXTURE_2D, GL_TEXTURE_MIN_FILTER, GL_LINEAR);
        glTexParameterf(GL_TEXTURE_2D, GL_TEXTURE_MAG_FILTER, GL_LINEAR);
        glTexImage2D   (GL_TEXTURE_2D, 0, GL_LUMINANCE, m_image_width/2, m_image_height/4, 0,
                        GL_LUMINANCE, GL_UNSIGNED_BYTE, image + m_image_width * m_image_height + m_image_width/2 * m_image_height/2);
>>>>>>> 3a82e20f

            glBindFramebuffer( GL_FRAMEBUFFER, 0 );
            check_error();
            glMatrixMode(GL_PROJECTION);
            glPopMatrix();
            glMatrixMode(GL_MODELVIEW);
            glPopAttrib();
        }
        else {
            const uint8_t* image = frame.frame()->get_image(format, m_image_width, m_image_height);

            // Copy each plane of YUV to a texture bound to shader program˙.
            if (m_texture[0])
                glDeleteTextures(3, m_texture);
            glPixelStorei  (GL_UNPACK_ROW_LENGTH, m_image_width);
            glGenTextures  (3, m_texture);

            glActiveTexture(GL_TEXTURE0);
            glBindTexture  (GL_TEXTURE_2D, m_texture[0]);
            m_shader.setUniformValue(m_shader.uniformLocation("Ytex"), 0);
            glTexParameteri(GL_TEXTURE_2D, GL_TEXTURE_MIN_FILTER, GL_LINEAR);
            glTexParameterf(GL_TEXTURE_2D, GL_TEXTURE_MAG_FILTER, GL_LINEAR);
            glTexImage2D   (GL_TEXTURE_2D, 0, GL_LUMINANCE, m_image_width, m_image_height, 0,
                            GL_LUMINANCE, GL_UNSIGNED_BYTE, image);

            glActiveTexture(GL_TEXTURE1);
            glBindTexture  (GL_TEXTURE_2D, m_texture[1]);
            m_shader.setUniformValue(m_shader.uniformLocation("Utex"), 1);
            glTexParameteri(GL_TEXTURE_2D, GL_TEXTURE_MIN_FILTER, GL_LINEAR);
            glTexParameterf(GL_TEXTURE_2D, GL_TEXTURE_MAG_FILTER, GL_LINEAR);
            glTexImage2D   (GL_TEXTURE_2D, 0, GL_LUMINANCE, m_image_width/2, m_image_height/4, 0,
                            GL_LUMINANCE, GL_UNSIGNED_BYTE, image + m_image_width * m_image_height);

            glActiveTexture(GL_TEXTURE2);
            glBindTexture  (GL_TEXTURE_2D, m_texture[2]);
            m_shader.setUniformValue(m_shader.uniformLocation("Vtex"), 2);
            glTexParameteri(GL_TEXTURE_2D, GL_TEXTURE_MIN_FILTER, GL_LINEAR);
            glTexParameterf(GL_TEXTURE_2D, GL_TEXTURE_MAG_FILTER, GL_LINEAR);
            glTexImage2D   (GL_TEXTURE_2D, 0, GL_LUMINANCE, m_image_width/2, m_image_height/4, 0,
                            GL_LUMINANCE, GL_UNSIGNED_BYTE, image + m_image_width * m_image_height + m_image_width/2 * m_image_height/2);
        }
        glDraw();
    }
    showFrameSemaphore.release();
}

int GLWidget::open(Mlt::Producer* producer, bool isMulti)
{
    int error = Controller::open(producer, isMulti);

    if (!error) {
        bool reconnect = !m_consumer || !m_consumer->is_valid();
        error = reconfigure(isMulti);
        if (!error) {
            if (reconnect)
                connect(this, SIGNAL(frameReceived(Mlt::QFrame)),
                        this, SLOT(showFrame(Mlt::QFrame)), Qt::UniqueConnection);
            resizeGL(width(), height());
        }
    }
    return error;
}

int GLWidget::reconfigure(bool isMulti)
{
    int error = 0;

    // use SDL for audio, OpenGL for video
    QString serviceName = property("mlt_service").toString();
    if (!m_consumer || !m_consumer->is_valid()) {
        if (serviceName.isEmpty()) {
            m_consumer = new Mlt::FilteredConsumer(profile(), "sdl_audio");
            if (m_consumer->is_valid())
                serviceName = "sdl_audio";
            else
                serviceName = "rtaudio";
            delete m_consumer;
        }
        if (isMulti)
            m_consumer = new Mlt::FilteredConsumer(profile(), "multi");
        else
            m_consumer = new Mlt::FilteredConsumer(profile(), serviceName.toAscii().constData());

        Mlt::Filter* filter = new Mlt::Filter(profile(), "audiolevel");
        if (filter->is_valid())
            m_consumer->attach(*filter);
        delete filter;
    }
    if (m_consumer->is_valid()) {
        // Connect the producer to the consumer - tell it to "run" later
        m_consumer->connect(*m_producer);
        // Make an event handler for when a frame's image should be displayed
        m_consumer->listen("consumer-frame-show", this, (mlt_listener) on_frame_show);
        m_consumer->set("real_time", property("realtime").toBool()? 1 : -1);
        m_display_ratio = profile().dar();

        if (isMulti) {
            m_consumer->set("terminate_on_pause", 0);
            m_consumer->set("0", serviceName.toAscii().constData());
            if (serviceName == "sdl_audio")
#ifdef Q_WS_WIN
                m_consumer->set("0.audio_buffer", 2048);
#else
                m_consumer->set("0.audio_buffer", 512);
#endif
            if (!profile().progressive())
                m_consumer->set("0.progressive", property("progressive").toBool());
            m_consumer->set("0.rescale", property("rescale").toString().toAscii().constData());
            m_consumer->set("0.deinterlace_method", property("deinterlace_method").toString().toAscii().constData());
            m_consumer->set("0.buffer", 1);
        }
        else {
            if (serviceName == "sdl_audio")
#ifdef Q_WS_WIN
                m_consumer->set("audio_buffer", 2048);
#else
                m_consumer->set("audio_buffer", 512);
#endif
            if (!profile().progressive())
                m_consumer->set("progressive", property("progressive").toBool());
            m_consumer->set("rescale", property("rescale").toString().toAscii().constData());
            m_consumer->set("deinterlace_method", property("deinterlace_method").toString().toAscii().constData());
            m_consumer->set("buffer", 1);
            m_consumer->set("scrub_audio", 1);
            if (m_glslManager) {
                if (!m_isInitialized)
                    m_consumer->listen("consumer-thread-started", this, (mlt_listener) onThreadStarted);
                m_consumer->set("mlt_image_format", "glsl");
            } else {
                // tell the render thread that we will be fetching yuv420p
                // Not working yet in MLT.
//                m_consumer->set("mlt_image_format", "yuv420p");
            }
        }
    }
    else {
        // Cleanup on error
        error = 2;
        Controller::closeConsumer();
        Controller::close();
    }
    return error;
}

// MLT consumer-frame-show event handler
void GLWidget::on_frame_show(mlt_consumer, void* self, mlt_frame frame_ptr)
{
    GLWidget* widget = static_cast<GLWidget*>(self);
    if (widget->showFrameSemaphore.tryAcquire()) {
        Frame frame(frame_ptr);
        emit widget->frameReceived(Mlt::QFrame(frame));
    }
}<|MERGE_RESOLUTION|>--- conflicted
+++ resolved
@@ -25,20 +25,9 @@
 #endif
 #include <Mlt.h>
 #include "glwidget.h"
-<<<<<<< HEAD
 #include <QDebug>
 
 #define check_error() { int err = glGetError(); if (err != GL_NO_ERROR) { fprintf(stderr, "GL error 0x%x at %s:%d\n", err, __FILE__, __LINE__); exit(1); } }
-=======
-#if defined(Q_WS_X11)
-#include <GL/glu.h>
-#elif defined(Q_WS_MAC)
-#include <glu.h>
-#endif
-#if defined(Q_WS_WIN) && !defined(glActiveTexture)
-#define glActiveTexture GLeeFuncPtr_glActiveTexture
-#endif
->>>>>>> 3a82e20f
 
 using namespace Mlt;
 
@@ -103,12 +92,8 @@
     glDisable(GL_DITHER);
     glDisable(GL_BLEND);
     glPixelStorei(GL_UNPACK_ALIGNMENT, 1);
-<<<<<<< HEAD
     if (!m_glslManager) {
         m_shader.addShaderFromSourceCode(QGLShader::Fragment,
-=======
-    m_shader.addShaderFromSourceCode(QGLShader::Fragment,
->>>>>>> 3a82e20f
         "uniform sampler2D Ytex, Utex, Vtex;"
         "void main(void) {"
         "  float r, g, b;"
@@ -179,31 +164,17 @@
 void GLWidget::paintGL()
 {
     glClear(GL_COLOR_BUFFER_BIT | GL_DEPTH_BUFFER_BIT);
-<<<<<<< HEAD
     if (m_texture[0]) {
         if (m_glslManager && m_fbo) {
             glBindTexture(GL_TEXTURE_2D, m_fbo->texture());
             check_error();
         }
-=======
-    if (m_texture[0])
-    {
-        glEnable(GL_TEXTURE_2D);
->>>>>>> 3a82e20f
         glBegin(GL_QUADS);
-            glTexCoord2i(0, 0);
-            glVertex2i  (x, y);
-            glTexCoord2i(1, 0);
-            glVertex2i  (x + w, y);
-            glTexCoord2i(1, 1);
-            glVertex2i  (x + w, y + h);
-            glTexCoord2i(0, 1);
-            glVertex2i  (x, y + h);
+            glTexCoord2i(0, 0); glVertex2i(x, y);
+            glTexCoord2i(1, 0); glVertex2i(x + w, y);
+            glTexCoord2i(1, 1); glVertex2i(x + w, y + h);
+            glTexCoord2i(0, 1); glVertex2i(x, y + h);
         glEnd();
-<<<<<<< HEAD
-=======
-        glDisable(GL_TEXTURE_2D);
->>>>>>> 3a82e20f
     }
 }
 
@@ -257,7 +228,6 @@
         m_image_height = 0;
         mlt_image_format format = mlt_image_yuv420p;
         makeCurrent();
-<<<<<<< HEAD
         if (m_glslManager) {
             format = mlt_image_glsl_texture;
             const GLuint* textureId = (GLuint*) frame.frame()->get_image(format, m_image_width, m_image_height);
@@ -293,36 +263,6 @@
                 glTexCoord2i( 1, 0 ); glVertex2i( m_image_width, 0 );
             glEnd();
             check_error();
-=======
-        if (m_texture[0])
-            glDeleteTextures(3, m_texture);
-        glPixelStorei  (GL_UNPACK_ROW_LENGTH, m_image_width);
-        glGenTextures  (3, m_texture);
-
-        glActiveTexture(GL_TEXTURE0);
-        glBindTexture  (GL_TEXTURE_2D, m_texture[0]);
-        m_shader.setUniformValue(m_shader.uniformLocation("Ytex"), 0);
-        glTexParameteri(GL_TEXTURE_2D, GL_TEXTURE_MIN_FILTER, GL_LINEAR);
-        glTexParameterf(GL_TEXTURE_2D, GL_TEXTURE_MAG_FILTER, GL_LINEAR);
-        glTexImage2D   (GL_TEXTURE_2D, 0, GL_LUMINANCE, m_image_width, m_image_height, 0,
-                        GL_LUMINANCE, GL_UNSIGNED_BYTE, image);
-
-        glActiveTexture(GL_TEXTURE1);
-        glBindTexture  (GL_TEXTURE_2D, m_texture[1]);
-        m_shader.setUniformValue(m_shader.uniformLocation("Utex"), 1);
-        glTexParameteri(GL_TEXTURE_2D, GL_TEXTURE_MIN_FILTER, GL_LINEAR);
-        glTexParameterf(GL_TEXTURE_2D, GL_TEXTURE_MAG_FILTER, GL_LINEAR);
-        glTexImage2D   (GL_TEXTURE_2D, 0, GL_LUMINANCE, m_image_width/2, m_image_height/4, 0,
-                        GL_LUMINANCE, GL_UNSIGNED_BYTE, image + m_image_width * m_image_height);
-
-        glActiveTexture(GL_TEXTURE2);
-        glBindTexture  (GL_TEXTURE_2D, m_texture[2]);
-        m_shader.setUniformValue(m_shader.uniformLocation("Vtex"), 2);
-        glTexParameteri(GL_TEXTURE_2D, GL_TEXTURE_MIN_FILTER, GL_LINEAR);
-        glTexParameterf(GL_TEXTURE_2D, GL_TEXTURE_MAG_FILTER, GL_LINEAR);
-        glTexImage2D   (GL_TEXTURE_2D, 0, GL_LUMINANCE, m_image_width/2, m_image_height/4, 0,
-                        GL_LUMINANCE, GL_UNSIGNED_BYTE, image + m_image_width * m_image_height + m_image_width/2 * m_image_height/2);
->>>>>>> 3a82e20f
 
             glBindFramebuffer( GL_FRAMEBUFFER, 0 );
             check_error();
