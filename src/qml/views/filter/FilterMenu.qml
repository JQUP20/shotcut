/*
 * Copyright (c) 2014-2015 Meltytech, LLC
 * Author: Brian Matherly <code@brianmatherly.com>
 *
 * This program is free software: you can redistribute it and/or modify
 * it under the terms of the GNU General Public License as published by
 * the Free Software Foundation, either version 3 of the License, or
 * (at your option) any later version.
 *
 * This program is distributed in the hope that it will be useful,
 * but WITHOUT ANY WARRANTY; without even the implied warranty of
 * MERCHANTABILITY or FITNESS FOR A PARTICULAR PURPOSE.  See the
 * GNU General Public License for more details.
 *
 * You should have received a copy of the GNU General Public License
 * along with this program.  If not, see <http://www.gnu.org/licenses/>.
 */
 
import QtQuick 2.2
import QtQuick.Window 2.1
import QtQuick.Controls 1.0
import QtQuick.Layouts 1.1
import 'FilterMenu.js' as Logic
import org.shotcut.qml 1.0 as Shotcut

Window {
    id: filterWindow
    visible: false

    property bool hasFocus: activeFocusItem != null

    signal filterSelected(int index)

    function popup(triggerItem) {
        var menuRect = Logic.calcMenuRect(triggerItem, toolBar.height + 2)
        filterWindow.x = menuRect.x
        filterWindow.y = menuRect.y
        filterWindow.height = menuRect.height
<<<<<<< HEAD
=======
        filterWindow.visible = true
>>>>>>> 1cf5eece
        filterWindow.show()
        filterWindow.requestActivate()

    }

    color: Qt.darker(activePalette.window, 1.5) // Border color
    flags: Qt.ToolTip
    width: 220
    height: 200
<<<<<<< HEAD
    onHasFocusChanged: if (!hasFocus) close()
=======
    onHasFocusChanged: if (!hasFocus) filterWindow.close()
>>>>>>> 1cf5eece

    SystemPalette { id: activePalette }

    Rectangle {
        id: menuColorRect
        anchors.fill: parent
        anchors.margins: 1
        color: activePalette.base

        Column {
            anchors.left: parent.left
            anchors.right: parent.right
            anchors.margins: 2

            ScrollView {
                width: parent.width
                height: filterWindow.height - toolBar.height - 2
                ListView {
                    id: menuListView

                    function itemSelected(index) {
                        filterWindow.close()
                        filterSelected(index)
                    }

                    anchors.fill: parent
                    model: metadatamodel
                    delegate: FilterMenuDelegate {}
                    boundsBehavior: Flickable.StopAtBounds
                    snapMode: ListView.SnapToItem
                    currentIndex: -1
                    focus: true
                }
            }

            Rectangle {
                id: separatorBar
                anchors.horizontalCenter: parent.horizontalCenter
                width: parent.width
                height: 1
                color: Qt.darker(activePalette.window, 1.5)
            }

            RowLayout {
                id: toolBar
                height: 30
                width: parent.width

                ExclusiveGroup { id: typeGroup }

                ToolButton {
                    id: favButton
                    implicitWidth: 28
                    implicitHeight: 24
                    checkable: true
                    checked: true
                    iconName: 'bookmarks'
                    iconSource: 'qrc:///icons/oxygen/32x32/places/bookmarks.png'
                    tooltip: qsTr('Show favorite filters')
                    exclusiveGroup: typeGroup
                    onCheckedChanged: {
                        if (checked) {
                            metadatamodel.filter = Shotcut.MetadataModel.FavoritesFilter
                        }
                    }
                }
                ToolButton {
                    id: vidButton
                    implicitWidth: 28
                    implicitHeight: 24
                    checkable: true
                    iconName: 'video-television'
                    iconSource: 'qrc:///icons/oxygen/32x32/devices/video-television.png'
                    tooltip: qsTr('Show video filters')
                    exclusiveGroup: typeGroup
                    onCheckedChanged: {
                        if (checked) {
                            metadatamodel.filter = Shotcut.MetadataModel.VideoFilter
                        }
                    }
                }
                ToolButton {
                    id: audButton
                    implicitWidth: 28
                    implicitHeight: 24
                    checkable: true
                    iconName: 'speaker'
                    iconSource: 'qrc:///icons/oxygen/32x32/actions/speaker.png'
                    tooltip: qsTr('Show audio filters')
                    exclusiveGroup: typeGroup
                    onCheckedChanged: {
                        if (checked) {
                            metadatamodel.filter = Shotcut.MetadataModel.AudioFilter
                        }
                    }
                }
                Item {
                    Layout.fillWidth: true
                }
                ToolButton {
                    id: closeButton
                    implicitWidth: 28
                    implicitHeight: 24
                    iconName: 'window-close'
                    iconSource: 'qrc:///icons/oxygen/32x32/actions/window-close.png'
                    tooltip: qsTr('Close menu')
                    onClicked: filterWindow.close()
                }
            }
        }
    }
}<|MERGE_RESOLUTION|>--- conflicted
+++ resolved
@@ -36,10 +36,6 @@
         filterWindow.x = menuRect.x
         filterWindow.y = menuRect.y
         filterWindow.height = menuRect.height
-<<<<<<< HEAD
-=======
-        filterWindow.visible = true
->>>>>>> 1cf5eece
         filterWindow.show()
         filterWindow.requestActivate()
 
@@ -49,11 +45,7 @@
     flags: Qt.ToolTip
     width: 220
     height: 200
-<<<<<<< HEAD
-    onHasFocusChanged: if (!hasFocus) close()
-=======
     onHasFocusChanged: if (!hasFocus) filterWindow.close()
->>>>>>> 1cf5eece
 
     SystemPalette { id: activePalette }
 
